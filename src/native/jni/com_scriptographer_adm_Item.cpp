/*
 * Scriptographer
 *
 * This file is part of Scriptographer, a Plugin for Adobe Illustrator.
 *
 * Copyright (c) 2002-2010 Juerg Lehni, http://www.scratchdisk.com.
 * All rights reserved.
 *
 * Please visit http://scriptographer.org/ for updates and contact.
 *
 * -- GPL LICENSE NOTICE --
 * This program is free software; you can redistribute it and/or
 * modify it under the terms of the GNU General Public License
 * as published by the Free Software Foundation; either version 2
 * of the License, or (at your option) any later version.
 *
 * This program is distributed in the hope that it will be useful,
 * but WITHOUT ANY WARRANTY; without even the implied warranty of
 * MERCHANTABILITY or FITNESS FOR A PARTICULAR PURPOSE.  See the
 * GNU General Public License for more details.
 *
 * You should have received a copy of the GNU General Public License
 * along with this program; if not, write to the Free Software
 * Foundation, Inc., 675 Mass Ave, Cambridge, MA 02139, USA.
 * -- GPL LICENSE NOTICE --
 */

#include "stdHeaders.h"
#include "ScriptographerPlugin.h"
#include "ScriptographerEngine.h"
#include "uiGlobals.h"
#include "com_scriptographer_adm_Item.h"
#include "com_scriptographer_adm_Notifier.h"

/*
 * com.scriptographer.awt.Item
 */

/*
 * various callbacks for item:
 *
 */

ASErr ASAPI Item_onInit(ADMItemRef item) {
	// Attach the item-level callbacks
	DEFINE_CALLBACK_PROC(Item_onDestroy);
	sADMItem->SetDestroyProc(item, (ADMItemDestroyProc) CALLBACK_PROC(Item_onDestroy));
	
	DEFINE_CALLBACK_PROC(Item_onNotify);
	sADMItem->SetNotifyProc(item, (ADMItemNotifyProc) CALLBACK_PROC(Item_onNotify));

	// Call onNotify with kADMInitializeWindowNotifier
	JNIEnv *env = gEngine->getEnv();
	try {
		jobject obj = gEngine->getItemObject(item);
		gEngine->callOnNotify(obj, kADMInitializeWindowNotifier);
	} EXCEPTION_CATCH_REPORT(env);
	return kNoErr;
}

void ASAPI Item_onDestroy(ADMItemRef item) {
	if (gEngine != NULL) {
		JNIEnv *env = gEngine->getEnv();
		try {
			jobject obj = gEngine->getItemObject(item);
			gEngine->callOnDestroy(obj);
			// clear the handle:
			gEngine->setIntField(env, obj, gEngine->fid_ui_NativeObject_handle, 0);

			// is this a list or hierarchy list?
			// if so, call its destroy function, as this is not automatically done:
			// SetUserData needs to be called again as the user data is not valid anymore here:

			if (env->IsInstanceOf(obj, gEngine->cls_adm_ListItem)) {
				if (env->IsInstanceOf(obj, gEngine->cls_adm_HierarchyListBox)) {
					ADMHierarchyListRef list = gEngine->getHierarchyListBoxHandle(env, obj);
					sADMHierarchyList->SetUserData(list, obj);
					HierarchyListBox_onDestroy(list);
				} else {
					ADMListRef list = gEngine->getListBoxHandle(env, obj);
					sADMList->SetUserData(list, obj);
					ListItem_onDestroy(list);
				}
			}
			env->DeleteGlobalRef(obj);
		} EXCEPTION_CATCH_REPORT(env);
	}
}

void ASAPI Item_onNotify(ADMItemRef item, ADMNotifierRef notifier) {
	sADMItem->DefaultNotify(item, notifier);
	if (gEngine != NULL) {
		jobject obj = gEngine->getItemObject(item);
		gEngine->callOnNotify(obj, notifier);
	}
}

ASBoolean ASAPI Item_onTrack(ADMItemRef item, ADMTrackerRef tracker) {
	jobject obj = gEngine->getItemObject(item);
	ASBoolean ret = gEngine->callOnTrack(obj, tracker);
	if (ret)
		ret = sADMItem->DefaultTrack(item, tracker);
	return ret;
}

void ASAPI Item_onDraw(ADMItemRef item, ADMDrawerRef drawer) {
	jobject obj = gEngine->getItemObject(item);
	ASBoolean ret = gEngine->callOnDraw(obj, drawer);
	if (ret)
		sADMItem->DefaultDraw(item, drawer);
}

/*
 * int nativeCreate(com.scriptographer.adm.Dialog dialog, java.lang.String type, int options)
 */
JNIEXPORT jint JNICALL Java_com_scriptographer_adm_Item_nativeCreate(JNIEnv *env, jobject obj, jobject dialogObj, jstring type, jint options) {
	try {
		ADMDialogRef dialog = gEngine->getDialogHandle(env, dialogObj);
		char *itemType = gEngine->convertString(env, type);
		// create with default dimensions:
		DEFINE_ADM_RECT(rect, 0, 0, 100, 100);
		DEFINE_CALLBACK_PROC(Item_onInit);
		ADMItemRef item = sADMItem->Create(dialog, kADMUniqueItemID, itemType, &rect, (ADMItemInitProc) CALLBACK_PROC(Item_onInit), env->NewGlobalRef(obj), options);
		delete itemType;
		if (item == NULL)
			throw new StringException("Unable to create dialog item.");

		return (jint) item;
	} EXCEPTION_CONVERT(env);
	return 0;
}

/*
 * String nativeInit(int handle, boolean isChild)
 */
JNIEXPORT jstring JNICALL Java_com_scriptographer_adm_Item_nativeInit(JNIEnv *env, jobject obj, jint handle, jboolean isChild) {
	try {
		sADMItem->SetUserData((ADMItemRef) handle, env->NewGlobalRef(obj));
		// We cannot override the ontifier callbacks on child items, as this would
		// break things like Spin Edits.
		if (!isChild)
			Item_onInit((ADMItemRef) handle);
		return gEngine->convertString(env, sADMItem->GetItemType((ADMItemRef) handle));
	} EXCEPTION_CONVERT(env);
	return NULL;
}

/*
 * void nativeDestroy(int handle)
 */
JNIEXPORT void JNICALL Java_com_scriptographer_adm_Item_nativeDestroy(JNIEnv *env, jobject obj, jint handle) {
	try {
		sADMItem->Destroy((ADMItemRef) handle);
	} EXCEPTION_CONVERT(env);
}

/*
 * void nativeSetTrackCallback(boolean enabled)
 */
JNIEXPORT void JNICALL Java_com_scriptographer_adm_Item_nativeSetTrackCallback(JNIEnv *env, jobject obj, jboolean enabled) {
	try {
		DEFINE_CALLBACK_PROC(Item_onTrack);
		ADMItemRef item = gEngine->getItemHandle(env, obj);
		sADMItem->SetTrackProc(item, enabled ? (ADMItemTrackProc) CALLBACK_PROC(Item_onTrack) : NULL);
	} EXCEPTION_CONVERT(env);
}

/*
 * boolean defaultTrack(com.scriptographer.adm.Tracker tracker)
 */
JNIEXPORT jboolean JNICALL Java_com_scriptographer_adm_Item_defaultTrack(JNIEnv *env, jobject obj, jobject tracker) {
	try {
		ADMItemRef item = gEngine->getItemHandle(env, obj);
		return sADMItem->DefaultTrack(item, gEngine->getTrackerHandle(env, tracker));
	} EXCEPTION_CONVERT(env);
	return false;
}

/*
 * void defaultDraw(com.scriptographer.adm.Drawer drawer)
 */
JNIEXPORT void JNICALL Java_com_scriptographer_adm_Item_defaultDraw(JNIEnv *env, jobject obj, jobject drawer) {
	try {
		ADMItemRef item = gEngine->getItemHandle(env, obj);
		sADMItem->DefaultDraw(item, gEngine->getDrawerHandle(env, drawer));
	} EXCEPTION_CONVERT(env);
}

/*
 * int getTrackMask()
 */
JNIEXPORT jint JNICALL Java_com_scriptographer_adm_Item_getTrackMask(JNIEnv *env, jobject obj) {
	try {
		ADMItemRef item = gEngine->getItemHandle(env, obj);
		return sADMItem->GetMask(item);
	} EXCEPTION_CONVERT(env);
	return 0;
}

/*
 * void setTrackMask(int mask)
 */
JNIEXPORT void JNICALL Java_com_scriptographer_adm_Item_setTrackMask(JNIEnv *env, jobject obj, jint mask) {
	try {
		ADMItemRef item = gEngine->getItemHandle(env, obj);
		sADMItem->SetMask(item, mask);
	} EXCEPTION_CONVERT(env);
}

/*
 * void nativeSetDrawCallback(boolean enabled)
 */
JNIEXPORT void JNICALL Java_com_scriptographer_adm_Item_nativeSetDrawCallback(JNIEnv *env, jobject obj, jboolean enabled) {
	try {
		DEFINE_CALLBACK_PROC(Item_onDraw);
		ADMItemRef item = gEngine->getItemHandle(env, obj);
		sADMItem->SetDrawProc(item, enabled ? (ADMItemDrawProc) CALLBACK_PROC(Item_onDraw) : NULL);
	} EXCEPTION_CONVERT(env);
}


/*
 * void nativeSetStyle(int style)
 */
JNIEXPORT void JNICALL Java_com_scriptographer_adm_Item_nativeSetStyle(JNIEnv *env, jobject obj, jint style) {
	try {
		ADMItemRef item = gEngine->getItemHandle(env, obj);
		sADMItem->SetItemStyle(item, (ADMItemStyle) style);
	} EXCEPTION_CONVERT(env);
}

/*
 * int nativeGetStyle()
 */
JNIEXPORT jint JNICALL Java_com_scriptographer_adm_Item_nativeGetStyle(JNIEnv *env, jobject obj) {
	try {
		ADMItemRef item = gEngine->getItemHandle(env, obj);
		return (jint) sADMItem->GetItemStyle(item);
	} EXCEPTION_CONVERT(env);
	return 0;
}

/*
 * com.scriptographer.adm.Size nativeGetSize()
 */
JNIEXPORT jobject JNICALL Java_com_scriptographer_adm_Item_nativeGetSize(JNIEnv *env, jobject obj) {
	try {
		ADMItemRef item = gEngine->getItemHandle(env, obj);
		ADMRect rect;
		sADMItem->GetLocalRect(item, &rect);
<<<<<<< HEAD
		return gEngine->convertSize(env, &rect);
=======
		DEFINE_ADM_POINT(size, rect.right, rect.bottom);
		return gEngine->convertSize(env, &size);
>>>>>>> 253f52f0
	} EXCEPTION_CONVERT(env);
	return NULL;
}

/*
 * void nativeSetSize(int width, int height)
 */
JNIEXPORT void JNICALL Java_com_scriptographer_adm_Item_nativeSetSize(JNIEnv *env, jobject obj, jint width, jint height) {
	try {
		ADMItemRef item = gEngine->getItemHandle(env, obj);
		DEFINE_ADM_RECT(rect, 0, 0, width, height);
		sADMItem->SetLocalRect(item, &rect);
	} EXCEPTION_CONVERT(env);
}

/*
 * com.scriptographer.adm.Size nativeGetBestSize()
 */
JNIEXPORT jobject JNICALL Java_com_scriptographer_adm_Item_nativeGetBestSize(JNIEnv *env, jobject obj) {
	try {
		ADMItemRef item = gEngine->getItemHandle(env, obj);
		ADMPoint size;
		sADMItem->GetBestSize(item, &size);
		return gEngine->convertSize(env, &size);
	} EXCEPTION_CONVERT(env);
	return NULL;
}

/*
 * java.awt.Rectangle nativeGetBounds()
 */
JNIEXPORT jobject JNICALL Java_com_scriptographer_adm_Item_nativeGetBounds(JNIEnv *env, jobject obj) {
	try {
		ADMItemRef item = gEngine->getItemHandle(env, obj);
		ADMRect rt;
		sADMItem->GetBoundsRect(item, &rt);
		return gEngine->convertRectangle(env, &rt);
	} EXCEPTION_CONVERT(env);
	return NULL;
}

/*
 * void nativeSetBounds(int x, int y, int width, int height)
 */
JNIEXPORT void JNICALL Java_com_scriptographer_adm_Item_nativeSetBounds(JNIEnv *env, jobject obj, jint x, jint y, jint width, jint height) {
	try {
		ADMItemRef item = gEngine->getItemHandle(env, obj);
		DEFINE_ADM_RECT(rt, x, y, width, height);
		sADMItem->SetBoundsRect(item, &rt);
	} EXCEPTION_CONVERT(env);
}

/*
 * com.scriptographer.adm.Point localToScreen(int x, int y)
 */
JNIEXPORT jobject JNICALL Java_com_scriptographer_adm_Item_localToScreen__II(JNIEnv *env, jobject obj, jint x, jint y) {
	try {
		ADMItemRef item = gEngine->getItemHandle(env, obj);
		DEFINE_ADM_POINT(pt, x, y);
		sADMItem->LocalToScreenPoint(item, &pt);
		return gEngine->convertPoint(env, &pt);
	} EXCEPTION_CONVERT(env);
	return NULL;
}

/*
 * com.scriptographer.adm.Point screenToLocal(int x, int y)
 */
JNIEXPORT jobject JNICALL Java_com_scriptographer_adm_Item_screenToLocal__II(JNIEnv *env, jobject obj, jint x, jint y) {
	try {
		ADMItemRef item = gEngine->getItemHandle(env, obj);
		DEFINE_ADM_POINT(pt, x, y);
		sADMItem->ScreenToLocalPoint(item, &pt);
		return gEngine->convertPoint(env, &pt);
	} EXCEPTION_CONVERT(env);
	return NULL;
}

/*
 * java.awt.Rectangle localToScreen(int x, int y, int width, int height)
 */
JNIEXPORT jobject JNICALL Java_com_scriptographer_adm_Item_localToScreen__IIII(JNIEnv *env, jobject obj, jint x, jint y, jint width, jint height) {
	try {
		ADMItemRef item = gEngine->getItemHandle(env, obj);
		DEFINE_ADM_RECT(rt, x, y, width, height);
		sADMItem->LocalToScreenRect(item, &rt);
		return gEngine->convertRectangle(env, &rt);
	} EXCEPTION_CONVERT(env);
	return NULL;
}

/*
 * java.awt.Rectangle screenToLocal(int x, int y, int width, int height)
 */
JNIEXPORT jobject JNICALL Java_com_scriptographer_adm_Item_screenToLocal__IIII(JNIEnv *env, jobject obj, jint x, jint y, jint width, jint height) {
	try {
		ADMItemRef item = gEngine->getItemHandle(env, obj);
		DEFINE_ADM_RECT(rt, x, y, width, height);
		sADMItem->ScreenToLocalRect(item, &rt);
		return gEngine->convertRectangle(env, &rt);
	} EXCEPTION_CONVERT(env);
	return NULL;
}

/*
 * void invalidate()
 */
JNIEXPORT void JNICALL Java_com_scriptographer_adm_Item_invalidate__(JNIEnv *env, jobject obj) {
	try {
		ADMItemRef item = gEngine->getItemHandle(env, obj);
		sADMItem->Invalidate(item);
	} EXCEPTION_CONVERT(env);
}

/*
 * void invalidate(int x, int y, int width, int height)
 */
JNIEXPORT void JNICALL Java_com_scriptographer_adm_Item_invalidate__IIII(JNIEnv *env, jobject obj, jint x, jint y, jint width, jint height) {
	try {
		ADMItemRef item = gEngine->getItemHandle(env, obj);
		DEFINE_ADM_RECT(rt, x, y, width, height);
		sADMItem->InvalidateRect(item, &rt);
	} EXCEPTION_CONVERT(env);
}

/*
 * void update()
 */
JNIEXPORT void JNICALL Java_com_scriptographer_adm_Item_update(JNIEnv *env, jobject obj) {
	try {
		ADMItemRef item = gEngine->getItemHandle(env, obj);
		sADMItem->Update(item);
	} EXCEPTION_CONVERT(env);
}

/*
 * boolean isVisible()
 */
JNIEXPORT jboolean JNICALL Java_com_scriptographer_adm_Item_isVisible(JNIEnv *env, jobject obj) {
	try {
		ADMItemRef item = gEngine->getItemHandle(env, obj);
		return sADMItem->IsVisible(item);
	} EXCEPTION_CONVERT(env);
	return false;
}

/*
 * void setVisible(boolean visible)
 */
JNIEXPORT void JNICALL Java_com_scriptographer_adm_Item_setVisible(JNIEnv *env, jobject obj, jboolean visible) {
	try {
		ADMItemRef item = gEngine->getItemHandle(env, obj);
		sADMItem->Show(item, visible);
	} EXCEPTION_CONVERT(env);
}

/*
 * boolean isActive()
 */
JNIEXPORT jboolean JNICALL Java_com_scriptographer_adm_Item_isActive(JNIEnv *env, jobject obj) {
	try {
		ADMItemRef item = gEngine->getItemHandle(env, obj);
		return sADMItem->IsActive(item);
	} EXCEPTION_CONVERT(env);
	return false;
}

/*
 * void setActive(boolean arg1)
 */
JNIEXPORT void JNICALL Java_com_scriptographer_adm_Item_setActive(JNIEnv *env, jobject obj, jboolean active) {
	try {
		ADMItemRef item = gEngine->getItemHandle(env, obj);
		sADMItem->Activate(item, active);
	} EXCEPTION_CONVERT(env);
}

/*
 * boolean isEnabled()
 */
JNIEXPORT jboolean JNICALL Java_com_scriptographer_adm_Item_isEnabled(JNIEnv *env, jobject obj) {
	try {
		ADMItemRef item = gEngine->getItemHandle(env, obj);
		return sADMItem->IsEnabled(item);
	} EXCEPTION_CONVERT(env);
	return false;
}

/*
 * void seEnabled(boolean enabled)
 */
JNIEXPORT void JNICALL Java_com_scriptographer_adm_Item_setEnabled(JNIEnv *env, jobject obj, jboolean enabled) {
	try {
		ADMItemRef item = gEngine->getItemHandle(env, obj);
		sADMItem->Enable(item, enabled);
	} EXCEPTION_CONVERT(env);
}

/*
 * boolean isKnown()
 */
JNIEXPORT jboolean JNICALL Java_com_scriptographer_adm_Item_isKnown(JNIEnv *env, jobject obj) {
	try {
		ADMItemRef item = gEngine->getItemHandle(env, obj);
		return sADMItem->IsKnown(item);
	} EXCEPTION_CONVERT(env);
	return false;
}

/*
 * void setKnown(boolean known)
 */
JNIEXPORT void JNICALL Java_com_scriptographer_adm_Item_setKnown(JNIEnv *env, jobject obj, jboolean known) {
	try {
		ADMItemRef item = gEngine->getItemHandle(env, obj);
		sADMItem->Known(item, known);
	} EXCEPTION_CONVERT(env);
}

/*
 * int nativeGetCursor()
 */
JNIEXPORT jint JNICALL Java_com_scriptographer_adm_Item_nativeGetCursor(JNIEnv *env, jobject obj) {
	try {
		ADMItemRef item = gEngine->getItemHandle(env, obj);
		long cursor;
		const char* name;
		SPPluginRef pluginRef = sADMItem->GetPluginRef(item);
		sADMItem->GetCursorID(item, &pluginRef, &cursor, &name);
		return cursor;
	} EXCEPTION_CONVERT(env);
	return 0;
}

/*
 * void nativeSetCursor(int cursor)
 */
JNIEXPORT void JNICALL Java_com_scriptographer_adm_Item_nativeSetCursor(JNIEnv *env, jobject obj, jint cursor) {
	try {
		ADMItemRef item = gEngine->getItemHandle(env, obj);
		if (cursor >= 0) {
			SPPluginRef pluginRef = sADMItem->GetPluginRef(item);
			sADMItem->SetCursorID(item, pluginRef, cursor, NULL);
		}
	} EXCEPTION_CONVERT(env);
}

/*
 * boolean wantsFocus()
 */
JNIEXPORT jboolean JNICALL Java_com_scriptographer_adm_Item_wantsFocus(JNIEnv *env, jobject obj) {
	try {
		ADMItemRef item = gEngine->getItemHandle(env, obj);
		return sADMItem->GetWantsFocus(item);
	} EXCEPTION_CONVERT(env);
	return false;
}

/*
 * void setWantsFocus(boolean wantsFocus)
 */
JNIEXPORT void JNICALL Java_com_scriptographer_adm_Item_setWantsFocus(JNIEnv *env, jobject obj, jboolean wantsFocus) {
	try {
		ADMItemRef item = gEngine->getItemHandle(env, obj);
		sADMItem->SetWantsFocus(item, wantsFocus);
	} EXCEPTION_CONVERT(env);
}

/*
 * void nativeSetTooltip(java.lang.String toolTip)
 */
JNIEXPORT void JNICALL Java_com_scriptographer_adm_Item_nativeSetTooltip(JNIEnv *env, jobject obj, jstring toolTip) {
	try {
		ADMItemRef item = gEngine->getItemHandle(env, obj);
		ASUnicode *chars = gEngine->convertString_ASUnicode(env, toolTip);
		sADMItem->SetTipStringW(item, chars);
		delete chars;
	} EXCEPTION_CONVERT(env);
}

/*
 * boolean isToolTipEnabled()
 */
JNIEXPORT jboolean JNICALL Java_com_scriptographer_adm_Item_isToolTipEnabled(JNIEnv *env, jobject obj) {
	try {
		ADMItemRef item = gEngine->getItemHandle(env, obj);
		return sADMItem->IsTipEnabled(item);
	} EXCEPTION_CONVERT(env);
	return false;
}

/*
 * void setToolTipEnabled(boolean enabled)
 */
JNIEXPORT void JNICALL Java_com_scriptographer_adm_Item_setToolTipEnabled(JNIEnv *env, jobject obj, jboolean enabled) {
	try {
		ADMItemRef item = gEngine->getItemHandle(env, obj);
		sADMItem->EnableTip(item, enabled);
	} EXCEPTION_CONVERT(env);
}

/*
 * void showToolTip(int x, int y)
 */
JNIEXPORT void JNICALL Java_com_scriptographer_adm_Item_showToolTip(JNIEnv *env, jobject obj, jint x, jint y) {
	try {
		ADMItemRef item = gEngine->getItemHandle(env, obj);
		DEFINE_ADM_POINT(pt, x, y);
		sADMItem->ShowToolTip(item, &pt);
	} EXCEPTION_CONVERT(env);
}

/*
 * void hideToolTip()
 */
JNIEXPORT void JNICALL Java_com_scriptographer_adm_Item_hideToolTip(JNIEnv *env, jobject obj) {
	try {
		ADMItemRef item = gEngine->getItemHandle(env, obj);
		sADMItem->HideToolTip(item);
	} EXCEPTION_CONVERT(env);
}

/*
 * void nativeSetFont(int font)
 */
JNIEXPORT void JNICALL Java_com_scriptographer_adm_Item_nativeSetFont(JNIEnv *env, jobject obj, jint font) {
	try {
		ADMItemRef item = gEngine->getItemHandle(env, obj);
		sADMItem->SetFont(item, (ADMFont)font);
	} EXCEPTION_CONVERT(env);
}

/*
 * int nativeGetFont()
 */
JNIEXPORT jint JNICALL Java_com_scriptographer_adm_Item_nativeGetFont(JNIEnv *env, jobject obj) {
	try {
		ADMItemRef item = gEngine->getItemHandle(env, obj);
		return sADMItem->GetFont(item);
	} EXCEPTION_CONVERT(env);
	return 0;
}

/*
 * void nativeSetBackgroundColor(int color)
 */
JNIEXPORT void JNICALL Java_com_scriptographer_adm_Item_nativeSetBackgroundColor(JNIEnv *env, jobject obj, jint color) {
	try {
		ADMItemRef item = gEngine->getItemHandle(env, obj);
		sADMItem->SetBackColor(item, (ADMColor) color);
	} EXCEPTION_CONVERT(env);
}

/*
 * int nativeGetBackgroundColor()
 */
JNIEXPORT jint JNICALL Java_com_scriptographer_adm_Item_nativeGetBackgroundColor(JNIEnv *env, jobject obj) {
	try {
		ADMItemRef item = gEngine->getItemHandle(env, obj);
		return sADMItem->GetBackColor(item);
	} EXCEPTION_CONVERT(env);
	return 0;
}

/*
 * int getChildItemHandle(int itemID)
 */
JNIEXPORT jint JNICALL Java_com_scriptographer_adm_Item_getChildItemHandle(JNIEnv *env, jobject obj, jint itemID) {
	try {
		ADMItemRef item = gEngine->getItemHandle(env, obj);
		return (jint) sADMItem->GetChildItem(item, itemID);
	} EXCEPTION_CONVERT(env);
	return 0;
}<|MERGE_RESOLUTION|>--- conflicted
+++ resolved
@@ -248,12 +248,8 @@
 		ADMItemRef item = gEngine->getItemHandle(env, obj);
 		ADMRect rect;
 		sADMItem->GetLocalRect(item, &rect);
-<<<<<<< HEAD
-		return gEngine->convertSize(env, &rect);
-=======
 		DEFINE_ADM_POINT(size, rect.right, rect.bottom);
 		return gEngine->convertSize(env, &size);
->>>>>>> 253f52f0
 	} EXCEPTION_CONVERT(env);
 	return NULL;
 }
