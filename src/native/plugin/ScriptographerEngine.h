--- conflicted
+++ resolved
@@ -450,22 +450,14 @@
 	jobject convertPoint(JNIEnv *env, AIRealPoint *point, jobject res = NULL) {
 		return convertPoint(env, point->h, point->v, res);
 	}
-<<<<<<< HEAD
-	AIRealPoint *convertPoint(JNIEnv *env, jobject pt, AIRealPoint *res = NULL);
-=======
 	AIRealPoint *convertPoint(JNIEnv *env, jobject point, AIRealPoint *res = NULL);
->>>>>>> 253f52f0
 
 	// com.scriptographer.ai.Rectangle <-> AIRealRect
 	jobject convertRectangle(JNIEnv *env, AIReal left, AIReal top, AIReal right, AIReal bottom, jobject res = NULL);
 	jobject convertRectangle(JNIEnv *env, AIRealRect *rect, jobject res = NULL) {
 		return convertRectangle(env, rect->left, rect->top, rect->right, rect->bottom, res);
 	}
-<<<<<<< HEAD
-	AIRealRect *convertRectangle(JNIEnv *env, jobject rt, AIRealRect *res = NULL);	
-=======
 	AIRealRect *convertRectangle(JNIEnv *env, jobject rect, AIRealRect *res = NULL);	
->>>>>>> 253f52f0
 
 	// com.scriptographer.ai.Size <-> AIRealPoint
 	jobject convertSize(JNIEnv *env, float width, float height, jobject res = NULL);
@@ -483,12 +475,7 @@
 	ADMRect *convertRectangle(JNIEnv *env, jobject rect, ADMRect *res = NULL);	
 
 	// com.scriptographer.adm.Size <-> ADMPoint
-<<<<<<< HEAD
-	jobject convertSize(JNIEnv *env, ADMPoint *point, jobject res = NULL);
-	jobject convertSize(JNIEnv *env, ADMRect *rect, jobject res = NULL);
-=======
 	jobject convertSize(JNIEnv *env, ADMPoint *size, jobject res = NULL);
->>>>>>> 253f52f0
 	ADMPoint *convertSize(JNIEnv *env, jobject size, ADMPoint *res = NULL);
 
 	// java.awt.Color <-> ADMRGBColor
