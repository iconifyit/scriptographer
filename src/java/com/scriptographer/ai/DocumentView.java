/*
 * Scriptographer
 *
 * This file is part of Scriptographer, a Plugin for Adobe Illustrator.
 *
 * Copyright (c) 2002-2010 Juerg Lehni, http://www.scratchdisk.com.
 * All rights reserved.
 *
 * Please visit http://scriptographer.org/ for updates and contact.
 *
 * -- GPL LICENSE NOTICE --
 * This program is free software; you can redistribute it and/or
 * modify it under the terms of the GNU General Public License
 * as published by the Free Software Foundation; either version 2
 * of the License, or (at your option) any later version.
 *
 * This program is distributed in the hope that it will be useful,
 * but WITHOUT ANY WARRANTY; without even the implied warranty of
 * MERCHANTABILITY or FITNESS FOR A PARTICULAR PURPOSE.  See the
 * GNU General Public License for more details.
 *
 * You should have received a copy of the GNU General Public License
 * along with this program; if not, write to the Free Software
 * Foundation, Inc., 675 Mass Ave, Cambridge, MA 02139, USA.
 * -- GPL LICENSE NOTICE --
 *
 * File created on 07.04.2005.
 */

package com.scriptographer.ai;

import java.util.EnumSet;

import com.scratchdisk.util.IntegerEnumUtils;

/**
 * @author lehni
 */
public class DocumentView extends DocumentObject {
	protected DocumentView(int handle, Document document) {
		super(handle, document);
	}

	protected static DocumentView wrapHandle(int handle, Document document) {
		return (DocumentView) wrapHandle(DocumentView.class, handle, document);
	}

	/**
	 * The bounds of the document view, i.e. the bounds of the part of the
	 * artboard which is visible in the window.
	 */
	public native Rectangle getBounds();

	/**
	 * The center point of the document view, i.e. the point on the artboard
	 * that maps to the center of the window.
	 */
	public native Point getCenter();

	public native void setCenter(float x, float y);

	public void setCenter(Point point) {
		setCenter((float) point.x, (float) point.y);
	}

	/**
	 * The zoom factor for the view. This is the scale factor from artwork
	 * coordinates to window coordinates. The zoom is clamped to lie between the
	 * minimum and maximum values supported (between 1/32 and 64). After
	 * adjusting the zoom factor the center point of the document view center is
	 * unchanged.
	 */
	public native float getZoom();

	public native void setZoom(float zoom);

	/**
	 * @jshide
	 * Convert a point from artwork coordinates to view (window) coordinates.
	 */
	public native Point artworkToView(float x, float y);

	/**
	 * Convert a point from artwork coordinates to view (window) coordinates.
	 */
	public Point artworkToView(Point point) {
		return artworkToView((float) point.x, (float) point.y);
	}

	/**
	 * @jshide
	 */
	public native Rectangle artworkToView(float x, float y, float width,
			float height);

	/**
	 * Converts a rectangle from artwork coordinates to view (window)
	 * coordinates.
	 */
	public Rectangle artworkToView(Rectangle rect) {
		return artworkToView((float) rect.x, (float) rect.y,
				(float) rect.width, (float) rect.height);
	}

	/**
	 * @jshide
	 * Convert a point from view coordinates to artwork coordinates. This
	 * version takes pixel coordinates as an input.
	 */
	public native Point viewToArtwork(float x, float y);

	/**
	 * Convert a point from view coordinates to artwork coordinates. This
	 * version takes pixel coordinates as an input.
	 */
	public Point viewToArtwork(Point point) {
		return viewToArtwork((float) point.x, (float) point.y);
	}

	/**
	 * @jshide
	 */
	public native Rectangle viewToArtwork(float x, float y, float width,
			float height);

	/**
	 * Converts a rectangle from view (window) coordinates to rectangle
	 * coordinates.
	 */
	public Rectangle viewToArtwork(Rectangle rect) {
		return viewToArtwork((float) rect.x, (float) rect.y,
				(float) rect.width, (float) rect.height);
	}

	private native void nativeSetScreenMode(int mode);

	private native int nativeGetScreenMode();

	/**
	 * The screen mode of the view. The screen mode is selected via the three
	 * screen mode icons on the bottom of the tool palette.
	 */
	public void setScreenMode(ScreenMode mode) {
		nativeSetScreenMode((mode != null ? mode : ScreenMode.MULTI_WINDOW).value);
	}

	public ScreenMode getScreenMode() {
		return IntegerEnumUtils.get(ScreenMode.class, nativeGetScreenMode());
	}

	/**
	 * The page tiling information that describes how the artwork will be
	 * printed onto one or more pages.
	 */
	// public native PageTiling getPageTiling(); // TODO: implement

	/**
	 * Checks whether there is a visible template layer.
	 * 
	 * @return {@true if there is a visible template laye}
	 */
	public native boolean isTemplateVisible();

	/**
	 * @jshide
	 * Scrolls the document window by a vector in artwork coordinates.
	 */
	public native void scrollBy(float x, float y);

	/**
	 * Scrolls the document window by a vector in artwork coordinates.
	 */
	public void scrollBy(Point point) {
		scrollBy((float) point.x, (float) point.y);
	}

	/**
	 * Returns a rectangle in artwork coordinates that encloses (at least) the
	 * portions of the document that have been changed and so need to be
	 * redrawn.
	 */
	public native Rectangle getInvalidBounds();

	/**
<<<<<<< HEAD
	 * @jshide
	 */
=======
	 * @deprecated
	 */
	public Rectangle getUpdateRect() {
		return getInvalidBounds();
	}
>>>>>>> 216d3049
	public native void invalidate(float x, float y, float width, float height);

	public void invalidate(Rectangle rect) {
		invalidate((float) rect.x, (float) rect.y, (float) rect.width,
				(float) rect.height);
	}

	public void invalidate() {
		invalidate(getBounds());
	}

	private native int nativeGetStyle();

	/**
	 * The display mode for the current view.
	 */
	public EnumSet<ViewStyle> getStyle() {
		return IntegerEnumUtils.getSet(ViewStyle.class, nativeGetStyle());
	}

	/**
	 * Specifies whether page tiling is shown.
	 */
	public native boolean getShowPageTiling();

	public native void setShowPageTiling(boolean show);

	/**
	 * Specifies whether the grid is visible.
	 */
	public native boolean getShowGrid();

	/**
	 * Specifies whether snapping is enabled.
	 */
	public native boolean getSnapGrid();

	public native void setShowGrid(boolean show);

	public native void setSnapGrid(boolean snap);

	/**
	 * Specifies whether the transparency grid is shown in the view.
	 */
	public native boolean getShowTransparencyGrid();

	public native void setShowTransparencyGrid(boolean show);

	/**
	 * The current mouse position within the view, in document coordinates.
	 */
	public native Point getMousePoint();
}<|MERGE_RESOLUTION|>--- conflicted
+++ resolved
@@ -177,26 +177,21 @@
 	/**
 	 * Returns a rectangle in artwork coordinates that encloses (at least) the
 	 * portions of the document that have been changed and so need to be
-	 * redrawn.
+	 * redrawn. This rectangle is reset to be empty each time the
+	 * #kAIDocumentViewInvalidRectChangedNotifier is sent.
 	 */
 	public native Rectangle getInvalidBounds();
 
 	/**
-<<<<<<< HEAD
-	 * @jshide
-	 */
-=======
 	 * @deprecated
 	 */
 	public Rectangle getUpdateRect() {
 		return getInvalidBounds();
 	}
->>>>>>> 216d3049
 	public native void invalidate(float x, float y, float width, float height);
 
 	public void invalidate(Rectangle rect) {
-		invalidate((float) rect.x, (float) rect.y, (float) rect.width,
-				(float) rect.height);
+		invalidate((float) rect.x, (float) rect.y, (float) rect.width, (float) rect.height);
 	}
 
 	public void invalidate() {
